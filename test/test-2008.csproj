<<<<<<< HEAD
﻿<?xml version="1.0" encoding="utf-8"?>
<Project ToolsVersion="3.5" DefaultTargets="Build" xmlns="http://schemas.microsoft.com/developer/msbuild/2003">
  <PropertyGroup>
    <Configuration Condition=" '$(Configuration)' == '' ">Debug</Configuration>
    <Platform Condition=" '$(Platform)' == '' ">AnyCPU</Platform>
    <ProductVersion>9.0.30729</ProductVersion>
    <SchemaVersion>2.0</SchemaVersion>
    <ProjectGuid>{E60945CE-E10D-452B-9631-E34AE55DCED8}</ProjectGuid>
    <OutputType>Exe</OutputType>
    <AppDesignerFolder>Properties</AppDesignerFolder>
    <RootNamespace>test</RootNamespace>
    <AssemblyName>test</AssemblyName>
    <TargetFrameworkVersion>v3.5</TargetFrameworkVersion>
    <FileAlignment>512</FileAlignment>
    <PublishUrl>publish\</PublishUrl>
    <Install>true</Install>
    <InstallFrom>Disk</InstallFrom>
    <UpdateEnabled>false</UpdateEnabled>
    <UpdateMode>Foreground</UpdateMode>
    <UpdateInterval>7</UpdateInterval>
    <UpdateIntervalUnits>Days</UpdateIntervalUnits>
    <UpdatePeriodically>false</UpdatePeriodically>
    <UpdateRequired>false</UpdateRequired>
    <MapFileExtensions>true</MapFileExtensions>
    <ApplicationRevision>0</ApplicationRevision>
    <ApplicationVersion>1.0.0.%2a</ApplicationVersion>
    <IsWebBootstrapper>false</IsWebBootstrapper>
    <UseApplicationTrust>false</UseApplicationTrust>
    <BootstrapperEnabled>true</BootstrapperEnabled>
  </PropertyGroup>
  <PropertyGroup Condition=" '$(Configuration)|$(Platform)' == 'Debug|AnyCPU' ">
    <DebugSymbols>true</DebugSymbols>
    <DebugType>full</DebugType>
    <Optimize>false</Optimize>
    <OutputPath>..\bin\Debug\</OutputPath>
    <DefineConstants>DEBUG;TRACE</DefineConstants>
    <ErrorReport>prompt</ErrorReport>
    <WarningLevel>4</WarningLevel>
    <UseVSHostingProcess>false</UseVSHostingProcess>
    <PlatformTarget>x86</PlatformTarget>
  </PropertyGroup>
  <PropertyGroup Condition=" '$(Configuration)|$(Platform)' == 'Release|AnyCPU' ">
    <DebugType>pdbonly</DebugType>
    <Optimize>true</Optimize>
    <OutputPath>..\bin\Release\</OutputPath>
    <DefineConstants>TRACE</DefineConstants>
    <ErrorReport>prompt</ErrorReport>
    <WarningLevel>4</WarningLevel>
    <PlatformTarget>x86</PlatformTarget>
  </PropertyGroup>
  <PropertyGroup Condition=" '$(Configuration)|$(Platform)' == 'Debug|x64' ">
    <DebugSymbols>true</DebugSymbols>
    <OutputPath>bin\x64\Debug\</OutputPath>
    <DefineConstants>DEBUG;TRACE</DefineConstants>
    <DebugType>full</DebugType>
    <PlatformTarget>x64</PlatformTarget>
    <CodeAnalysisUseTypeNameInSuppression>true</CodeAnalysisUseTypeNameInSuppression>
    <CodeAnalysisModuleSuppressionsFile>GlobalSuppressions.cs</CodeAnalysisModuleSuppressionsFile>
    <UseVSHostingProcess>false</UseVSHostingProcess>
    <ErrorReport>prompt</ErrorReport>
  </PropertyGroup>
  <PropertyGroup Condition=" '$(Configuration)|$(Platform)' == 'Release|x64' ">
    <OutputPath>bin\x64\Release\</OutputPath>
    <DefineConstants>TRACE</DefineConstants>
    <Optimize>true</Optimize>
    <DebugType>pdbonly</DebugType>
    <PlatformTarget>x64</PlatformTarget>
    <CodeAnalysisUseTypeNameInSuppression>true</CodeAnalysisUseTypeNameInSuppression>
    <CodeAnalysisModuleSuppressionsFile>GlobalSuppressions.cs</CodeAnalysisModuleSuppressionsFile>
    <ErrorReport>prompt</ErrorReport>
  </PropertyGroup>
  <ItemGroup>
    <Reference Include="System" />
    <Reference Include="System.Data" />
    <Reference Include="System.Xml" />
  </ItemGroup>
  <ItemGroup>
    <Compile Include="TestAES.cs" />
    <Compile Include="TestHMAC.cs" />
    <Compile Include="TestServer.cs" />
    <Compile Include="TestX509.cs" />
    <Compile Include="Program.cs" />
    <Compile Include="Properties\AssemblyInfo.cs" />
    <Compile Include="TestDH.cs" />
    <Compile Include="TestDSA.cs" />
    <Compile Include="TestRandom.cs" />
    <Compile Include="TestRSA.cs" />
    <Compile Include="TestSHA.cs" />
    <Compile Include="TestSHA1.cs" />
    <Compile Include="TestSHA256.cs" />
    <Compile Include="TestSHA512.cs" />
  </ItemGroup>
  <ItemGroup>
    <ProjectReference Include="..\ManagedOpenSsl\ManagedOpenSsl-2008.csproj">
      <Project>{73DCC218-655B-485F-8EAC-0CE5F2F7343D}</Project>
      <Name>ManagedOpenSsl-2008</Name>
    </ProjectReference>
  </ItemGroup>
  <ItemGroup>
    <BootstrapperPackage Include="Microsoft.Net.Framework.2.0">
      <Visible>False</Visible>
      <ProductName>.NET Framework 2.0 %28x86%29</ProductName>
      <Install>false</Install>
    </BootstrapperPackage>
    <BootstrapperPackage Include="Microsoft.Net.Framework.3.0">
      <Visible>False</Visible>
      <ProductName>.NET Framework 3.0 %28x86%29</ProductName>
      <Install>false</Install>
    </BootstrapperPackage>
    <BootstrapperPackage Include="Microsoft.Net.Framework.3.5">
      <Visible>False</Visible>
      <ProductName>.NET Framework 3.5</ProductName>
      <Install>true</Install>
    </BootstrapperPackage>
    <BootstrapperPackage Include="Microsoft.Windows.Installer.3.1">
      <Visible>False</Visible>
      <ProductName>Windows Installer 3.1</ProductName>
      <Install>true</Install>
    </BootstrapperPackage>
  </ItemGroup>
  <ItemGroup>
    <None Include="openssl.cnf">
      <CopyToOutputDirectory>PreserveNewest</CopyToOutputDirectory>
    </None>
  </ItemGroup>
  <Import Project="$(MSBuildToolsPath)\Microsoft.CSharp.targets" />
  <!-- To modify your build process, add your task inside one of the targets below and uncomment it. 
       Other similar extension points exist, see Microsoft.Common.targets.
  <Target Name="BeforeBuild">
  </Target>
  <Target Name="AfterBuild">
  </Target>
  -->
=======
﻿<?xml version="1.0" encoding="utf-8"?>
<Project ToolsVersion="3.5" DefaultTargets="Build" xmlns="http://schemas.microsoft.com/developer/msbuild/2003">
  <PropertyGroup>
    <Configuration Condition=" '$(Configuration)' == '' ">Debug</Configuration>
    <Platform Condition=" '$(Platform)' == '' ">AnyCPU</Platform>
    <ProductVersion>9.0.30729</ProductVersion>
    <SchemaVersion>2.0</SchemaVersion>
    <ProjectGuid>{E60945CE-E10D-452B-9631-E34AE55DCED8}</ProjectGuid>
    <OutputType>Exe</OutputType>
    <AppDesignerFolder>Properties</AppDesignerFolder>
    <RootNamespace>test</RootNamespace>
    <AssemblyName>test</AssemblyName>
    <TargetFrameworkVersion>v3.5</TargetFrameworkVersion>
    <FileAlignment>512</FileAlignment>
    <PublishUrl>publish\</PublishUrl>
    <Install>true</Install>
    <InstallFrom>Disk</InstallFrom>
    <UpdateEnabled>false</UpdateEnabled>
    <UpdateMode>Foreground</UpdateMode>
    <UpdateInterval>7</UpdateInterval>
    <UpdateIntervalUnits>Days</UpdateIntervalUnits>
    <UpdatePeriodically>false</UpdatePeriodically>
    <UpdateRequired>false</UpdateRequired>
    <MapFileExtensions>true</MapFileExtensions>
    <ApplicationRevision>0</ApplicationRevision>
    <ApplicationVersion>1.0.0.%2a</ApplicationVersion>
    <IsWebBootstrapper>false</IsWebBootstrapper>
    <UseApplicationTrust>false</UseApplicationTrust>
    <BootstrapperEnabled>true</BootstrapperEnabled>
  </PropertyGroup>
  <PropertyGroup Condition=" '$(Configuration)|$(Platform)' == 'Debug|AnyCPU' ">
    <DebugSymbols>true</DebugSymbols>
    <DebugType>full</DebugType>
    <Optimize>false</Optimize>
    <OutputPath>..\bin\Debug\</OutputPath>
    <DefineConstants>DEBUG;TRACE</DefineConstants>
    <ErrorReport>prompt</ErrorReport>
    <WarningLevel>4</WarningLevel>
    <UseVSHostingProcess>false</UseVSHostingProcess>
    <PlatformTarget>x86</PlatformTarget>
  </PropertyGroup>
  <PropertyGroup Condition=" '$(Configuration)|$(Platform)' == 'Release|AnyCPU' ">
    <DebugType>pdbonly</DebugType>
    <Optimize>true</Optimize>
    <OutputPath>..\bin\Release\</OutputPath>
    <DefineConstants>TRACE</DefineConstants>
    <ErrorReport>prompt</ErrorReport>
    <WarningLevel>4</WarningLevel>
    <PlatformTarget>x86</PlatformTarget>
  </PropertyGroup>
  <PropertyGroup Condition=" '$(Configuration)|$(Platform)' == 'Debug|x64' ">
    <DebugSymbols>true</DebugSymbols>
    <OutputPath>bin\x64\Debug\</OutputPath>
    <DefineConstants>DEBUG;TRACE</DefineConstants>
    <DebugType>full</DebugType>
    <PlatformTarget>x64</PlatformTarget>
    <CodeAnalysisUseTypeNameInSuppression>true</CodeAnalysisUseTypeNameInSuppression>
    <CodeAnalysisModuleSuppressionsFile>GlobalSuppressions.cs</CodeAnalysisModuleSuppressionsFile>
    <UseVSHostingProcess>false</UseVSHostingProcess>
    <ErrorReport>prompt</ErrorReport>
  </PropertyGroup>
  <PropertyGroup Condition=" '$(Configuration)|$(Platform)' == 'Release|x64' ">
    <OutputPath>bin\x64\Release\</OutputPath>
    <DefineConstants>TRACE</DefineConstants>
    <Optimize>true</Optimize>
    <DebugType>pdbonly</DebugType>
    <PlatformTarget>x64</PlatformTarget>
    <CodeAnalysisUseTypeNameInSuppression>true</CodeAnalysisUseTypeNameInSuppression>
    <CodeAnalysisModuleSuppressionsFile>GlobalSuppressions.cs</CodeAnalysisModuleSuppressionsFile>
    <ErrorReport>prompt</ErrorReport>
  </PropertyGroup>
  <ItemGroup>
    <Reference Include="System" />
    <Reference Include="System.Data" />
    <Reference Include="System.Xml" />
  </ItemGroup>
  <ItemGroup>
    <Compile Include="TestAES.cs" />
    <Compile Include="TestHMAC.cs" />
    <Compile Include="TestServer.cs" />
    <Compile Include="TestX509.cs" />
    <Compile Include="Program.cs" />
    <Compile Include="Properties\AssemblyInfo.cs" />
    <Compile Include="TestDH.cs" />
    <Compile Include="TestDSA.cs" />
    <Compile Include="TestRandom.cs" />
    <Compile Include="TestRSA.cs" />
    <Compile Include="TestSHA.cs" />
    <Compile Include="TestSHA1.cs" />
    <Compile Include="TestSHA256.cs" />
    <Compile Include="TestSHA512.cs" />
  </ItemGroup>
  <ItemGroup>
    <ProjectReference Include="..\ManagedOpenSsl\ManagedOpenSsl-2008.csproj">
      <Project>{73DCC218-655B-485F-8EAC-0CE5F2F7343D}</Project>
      <Name>ManagedOpenSsl-2008</Name>
    </ProjectReference>
  </ItemGroup>
  <ItemGroup>
    <BootstrapperPackage Include="Microsoft.Net.Framework.2.0">
      <Visible>False</Visible>
      <ProductName>.NET Framework 2.0 %28x86%29</ProductName>
      <Install>false</Install>
    </BootstrapperPackage>
    <BootstrapperPackage Include="Microsoft.Net.Framework.3.0">
      <Visible>False</Visible>
      <ProductName>.NET Framework 3.0 %28x86%29</ProductName>
      <Install>false</Install>
    </BootstrapperPackage>
    <BootstrapperPackage Include="Microsoft.Net.Framework.3.5">
      <Visible>False</Visible>
      <ProductName>.NET Framework 3.5</ProductName>
      <Install>true</Install>
    </BootstrapperPackage>
    <BootstrapperPackage Include="Microsoft.Windows.Installer.3.1">
      <Visible>False</Visible>
      <ProductName>Windows Installer 3.1</ProductName>
      <Install>true</Install>
    </BootstrapperPackage>
  </ItemGroup>
  <ItemGroup>
    <None Include="openssl.cnf">
      <CopyToOutputDirectory>PreserveNewest</CopyToOutputDirectory>
    </None>
  </ItemGroup>
  <Import Project="$(MSBuildToolsPath)\Microsoft.CSharp.targets" />
  <!-- To modify your build process, add your task inside one of the targets below and uncomment it. 
       Other similar extension points exist, see Microsoft.Common.targets.
  <Target Name="BeforeBuild">
  </Target>
  <Target Name="AfterBuild">
  </Target>
  -->
>>>>>>> 5718981e
</Project><|MERGE_RESOLUTION|>--- conflicted
+++ resolved
@@ -1,4 +1,3 @@
-<<<<<<< HEAD
 ﻿<?xml version="1.0" encoding="utf-8"?>
 <Project ToolsVersion="3.5" DefaultTargets="Build" xmlns="http://schemas.microsoft.com/developer/msbuild/2003">
   <PropertyGroup>
@@ -132,139 +131,4 @@
   <Target Name="AfterBuild">
   </Target>
   -->
-=======
-﻿<?xml version="1.0" encoding="utf-8"?>
-<Project ToolsVersion="3.5" DefaultTargets="Build" xmlns="http://schemas.microsoft.com/developer/msbuild/2003">
-  <PropertyGroup>
-    <Configuration Condition=" '$(Configuration)' == '' ">Debug</Configuration>
-    <Platform Condition=" '$(Platform)' == '' ">AnyCPU</Platform>
-    <ProductVersion>9.0.30729</ProductVersion>
-    <SchemaVersion>2.0</SchemaVersion>
-    <ProjectGuid>{E60945CE-E10D-452B-9631-E34AE55DCED8}</ProjectGuid>
-    <OutputType>Exe</OutputType>
-    <AppDesignerFolder>Properties</AppDesignerFolder>
-    <RootNamespace>test</RootNamespace>
-    <AssemblyName>test</AssemblyName>
-    <TargetFrameworkVersion>v3.5</TargetFrameworkVersion>
-    <FileAlignment>512</FileAlignment>
-    <PublishUrl>publish\</PublishUrl>
-    <Install>true</Install>
-    <InstallFrom>Disk</InstallFrom>
-    <UpdateEnabled>false</UpdateEnabled>
-    <UpdateMode>Foreground</UpdateMode>
-    <UpdateInterval>7</UpdateInterval>
-    <UpdateIntervalUnits>Days</UpdateIntervalUnits>
-    <UpdatePeriodically>false</UpdatePeriodically>
-    <UpdateRequired>false</UpdateRequired>
-    <MapFileExtensions>true</MapFileExtensions>
-    <ApplicationRevision>0</ApplicationRevision>
-    <ApplicationVersion>1.0.0.%2a</ApplicationVersion>
-    <IsWebBootstrapper>false</IsWebBootstrapper>
-    <UseApplicationTrust>false</UseApplicationTrust>
-    <BootstrapperEnabled>true</BootstrapperEnabled>
-  </PropertyGroup>
-  <PropertyGroup Condition=" '$(Configuration)|$(Platform)' == 'Debug|AnyCPU' ">
-    <DebugSymbols>true</DebugSymbols>
-    <DebugType>full</DebugType>
-    <Optimize>false</Optimize>
-    <OutputPath>..\bin\Debug\</OutputPath>
-    <DefineConstants>DEBUG;TRACE</DefineConstants>
-    <ErrorReport>prompt</ErrorReport>
-    <WarningLevel>4</WarningLevel>
-    <UseVSHostingProcess>false</UseVSHostingProcess>
-    <PlatformTarget>x86</PlatformTarget>
-  </PropertyGroup>
-  <PropertyGroup Condition=" '$(Configuration)|$(Platform)' == 'Release|AnyCPU' ">
-    <DebugType>pdbonly</DebugType>
-    <Optimize>true</Optimize>
-    <OutputPath>..\bin\Release\</OutputPath>
-    <DefineConstants>TRACE</DefineConstants>
-    <ErrorReport>prompt</ErrorReport>
-    <WarningLevel>4</WarningLevel>
-    <PlatformTarget>x86</PlatformTarget>
-  </PropertyGroup>
-  <PropertyGroup Condition=" '$(Configuration)|$(Platform)' == 'Debug|x64' ">
-    <DebugSymbols>true</DebugSymbols>
-    <OutputPath>bin\x64\Debug\</OutputPath>
-    <DefineConstants>DEBUG;TRACE</DefineConstants>
-    <DebugType>full</DebugType>
-    <PlatformTarget>x64</PlatformTarget>
-    <CodeAnalysisUseTypeNameInSuppression>true</CodeAnalysisUseTypeNameInSuppression>
-    <CodeAnalysisModuleSuppressionsFile>GlobalSuppressions.cs</CodeAnalysisModuleSuppressionsFile>
-    <UseVSHostingProcess>false</UseVSHostingProcess>
-    <ErrorReport>prompt</ErrorReport>
-  </PropertyGroup>
-  <PropertyGroup Condition=" '$(Configuration)|$(Platform)' == 'Release|x64' ">
-    <OutputPath>bin\x64\Release\</OutputPath>
-    <DefineConstants>TRACE</DefineConstants>
-    <Optimize>true</Optimize>
-    <DebugType>pdbonly</DebugType>
-    <PlatformTarget>x64</PlatformTarget>
-    <CodeAnalysisUseTypeNameInSuppression>true</CodeAnalysisUseTypeNameInSuppression>
-    <CodeAnalysisModuleSuppressionsFile>GlobalSuppressions.cs</CodeAnalysisModuleSuppressionsFile>
-    <ErrorReport>prompt</ErrorReport>
-  </PropertyGroup>
-  <ItemGroup>
-    <Reference Include="System" />
-    <Reference Include="System.Data" />
-    <Reference Include="System.Xml" />
-  </ItemGroup>
-  <ItemGroup>
-    <Compile Include="TestAES.cs" />
-    <Compile Include="TestHMAC.cs" />
-    <Compile Include="TestServer.cs" />
-    <Compile Include="TestX509.cs" />
-    <Compile Include="Program.cs" />
-    <Compile Include="Properties\AssemblyInfo.cs" />
-    <Compile Include="TestDH.cs" />
-    <Compile Include="TestDSA.cs" />
-    <Compile Include="TestRandom.cs" />
-    <Compile Include="TestRSA.cs" />
-    <Compile Include="TestSHA.cs" />
-    <Compile Include="TestSHA1.cs" />
-    <Compile Include="TestSHA256.cs" />
-    <Compile Include="TestSHA512.cs" />
-  </ItemGroup>
-  <ItemGroup>
-    <ProjectReference Include="..\ManagedOpenSsl\ManagedOpenSsl-2008.csproj">
-      <Project>{73DCC218-655B-485F-8EAC-0CE5F2F7343D}</Project>
-      <Name>ManagedOpenSsl-2008</Name>
-    </ProjectReference>
-  </ItemGroup>
-  <ItemGroup>
-    <BootstrapperPackage Include="Microsoft.Net.Framework.2.0">
-      <Visible>False</Visible>
-      <ProductName>.NET Framework 2.0 %28x86%29</ProductName>
-      <Install>false</Install>
-    </BootstrapperPackage>
-    <BootstrapperPackage Include="Microsoft.Net.Framework.3.0">
-      <Visible>False</Visible>
-      <ProductName>.NET Framework 3.0 %28x86%29</ProductName>
-      <Install>false</Install>
-    </BootstrapperPackage>
-    <BootstrapperPackage Include="Microsoft.Net.Framework.3.5">
-      <Visible>False</Visible>
-      <ProductName>.NET Framework 3.5</ProductName>
-      <Install>true</Install>
-    </BootstrapperPackage>
-    <BootstrapperPackage Include="Microsoft.Windows.Installer.3.1">
-      <Visible>False</Visible>
-      <ProductName>Windows Installer 3.1</ProductName>
-      <Install>true</Install>
-    </BootstrapperPackage>
-  </ItemGroup>
-  <ItemGroup>
-    <None Include="openssl.cnf">
-      <CopyToOutputDirectory>PreserveNewest</CopyToOutputDirectory>
-    </None>
-  </ItemGroup>
-  <Import Project="$(MSBuildToolsPath)\Microsoft.CSharp.targets" />
-  <!-- To modify your build process, add your task inside one of the targets below and uncomment it. 
-       Other similar extension points exist, see Microsoft.Common.targets.
-  <Target Name="BeforeBuild">
-  </Target>
-  <Target Name="AfterBuild">
-  </Target>
-  -->
->>>>>>> 5718981e
 </Project>