--- conflicted
+++ resolved
@@ -171,176 +171,103 @@
 	public abstract class BaseReference<T> : Base
 		where T : BaseReference<T>
 	{
-<<<<<<< HEAD
-		internal BaseReferenceType(IntPtr ptr, bool takeOwnership) : base(ptr, takeOwnership)
-		{
-			baseOffset = Marshal.OffsetOf(RawReferenceType, "references");
-		}
-
-		internal override void AddRef()
-		{
-			Native.CRYPTO_add_lock(GetReferencesOffset(), 1, LockType, "Base.cs", 0);
-		}
-
-		/// <summary>
-		/// Prints the current underlying reference count
-		/// </summary>
-		public void PrintRefCount()
-		{
-			Console.WriteLine("{0} ptr: {1}, ref_count: {2}", GetType().Name, Handle, RefCount);
-		}
-
-		/// <summary>
-		/// Gets the reference count.
-		/// </summary>
-		/// <value>The reference count.</value>
-		public int RefCount
-		{
-			get { return Marshal.ReadInt32(GetReferencesOffset()); }
-		}
-
-		private IntPtr GetReferencesOffset()
-		{
-			return new IntPtr((long)ptr + (long)baseOffset);
-		}
-
-		/// <summary>
-		/// Derived classes must return a <code>CryptoLockTypes</code> for this type
-		/// </summary>
-		internal abstract CryptoLockTypes LockType { get; }
-
-		/// <summary>
-		/// Derived classes must return a <code>Type</code> that matches the underlying type
-		/// </summary>
-		internal abstract Type RawReferenceType { get; }
-
-		private IntPtr baseOffset;
-	}
-
-	/// <summary>
-	/// Implements the CopyRef() method
-	/// </summary>
-	/// <typeparam name="T"></typeparam>
-	public abstract class BaseCopyableRef<T> : BaseReferenceType 
-		where T : BaseCopyableRef<T>, new() 
-	{
-		internal BaseCopyableRef(IntPtr ptr, bool takeOwnership) : base(ptr, takeOwnership)
-		{
-		}
-
-		internal T CopyRef()
-		{
-			object[] args = { this };
-
-			var flags =
-				BindingFlags.NonPublic |
-				BindingFlags.Public |
-				BindingFlags.Instance;
-
-			var ret = (T)Activator.CreateInstance(typeof(T), flags, null, args, null);
-			ret.AddRef();
-
-			return ret;
-		}
-=======
 		internal BaseReference(IntPtr ptr, bool takeOwnership)
 			: base(ptr, takeOwnership)
 		{
 		}
 
-		internal abstract void AddRef();
-	
-		internal T CopyRef()
-		{
+		internal abstract void AddRef();
+	
+		internal T CopyRef()
+		{
 			object[] args = {
 				ptr,
 				true
-			};
-
-			var flags =
-				BindingFlags.NonPublic |
-				BindingFlags.Public |
-				BindingFlags.Instance;
-
-			var ret = (T)Activator.CreateInstance(typeof(T), flags, null, args, null);
-			ret.AddRef();
-
-			return ret;
-		}
->>>>>>> e0611602
-	}
-
-	/// <summary>
-	/// Derived classes must implement the <code>LockType</code> and <code>RawReferenceType</code> properties
+			};
+
+			var flags =
+				BindingFlags.NonPublic |
+				BindingFlags.Public |
+				BindingFlags.Instance;
+
+			var ret = (T)Activator.CreateInstance(typeof(T), flags, null, args, null);
+			ret.AddRef();
+
+			return ret;
+		}
+	}
+
+	/// <summary>
+	/// Derived classes must implement the <code>LockType</code> and <code>RawReferenceType</code> properties
 	/// </summary>
-<<<<<<< HEAD
-	public abstract class BaseValueType : Base
-	{
-		internal BaseValueType(IntPtr ptr, bool takeOwnership) : base(ptr, takeOwnership)
-		{
-		}
-=======
-	public abstract class BaseReferenceImpl<T> : BaseReference<T>
-		where T : BaseReference<T>
-	{
-		internal BaseReferenceImpl(IntPtr ptr, bool takeOwnership)
-			: base(ptr, takeOwnership)
-		{
-			var offset = Marshal.OffsetOf(RawReferenceType, "references");
-			refPtr = new IntPtr((long)ptr + (long)offset);
-		}
-
-		/// <summary>
-		/// Prints the current underlying reference count 
-		/// </summary>
-		public void PrintRefCount()
-		{
-			var count = Marshal.ReadInt32(refPtr);
-			Console.WriteLine("{0} ptr: {1}, ref_count: {2}", 
-				this.GetType().Name, this.ptr, count
-			);
-		}
-
-		internal override void AddRef()
-		{
-			Native.CRYPTO_add_lock(refPtr, 1, LockType, "Base.cs", 0);
-		}
-	
-		internal abstract CryptoLockTypes LockType { get; }
-
-		internal abstract Type RawReferenceType { get; }
-
-		private IntPtr refPtr;
-	}
->>>>>>> e0611602
-
+	public abstract class BaseReferenceImpl<T> : BaseReference<T>
+		where T : BaseReference<T>
+	{
+		internal BaseReferenceImpl(IntPtr ptr, bool takeOwnership)
+			: base(ptr, takeOwnership)
+		{
+			var offset = Marshal.OffsetOf(RawReferenceType, "references");
+			refPtr = new IntPtr((long)ptr + (long)offset);
+		}
+
+		/// <summary>
+		/// Prints the current underlying reference count 
+		/// </summary>
+		public void PrintRefCount()
+		{
+			var count = Marshal.ReadInt32(refPtr);
+			Console.WriteLine("{0} ptr: {1}, ref_count: {2}", 
+				this.GetType().Name, this.ptr, count
+			);
+		}
+
+		/// <summary>
+		/// Gets the reference count.
+		/// </summary>
+		/// <value>The reference count.</value>
+		public int RefCount
+		{
+			get { return Marshal.ReadInt32(refPtr); }
+		}
+
+		internal override void AddRef()
+		{
+			Native.CRYPTO_add_lock(refPtr, 1, LockType, "Base.cs", 0);
+		}
+	
+		internal abstract CryptoLockTypes LockType { get; }
+
+		internal abstract Type RawReferenceType { get; }
+
+		private IntPtr refPtr;
+	}
 
 	/// <summary>
 	/// Helper base class that handles the AddRef() method by using a _dup() method.
-	/// </summary>
-	public abstract class BaseValue<T> : BaseReference<T>
-		where T : BaseReference<T>
-	{
-		internal BaseValue(IntPtr ptr, bool takeOwnership)
-			: base(ptr, takeOwnership)
-		{
-		}
-
-		internal override void AddRef()
-		{
-			ptr = DuplicateHandle();
-			owner = true;
-
-			if (ptr != IntPtr.Zero)
-			{
-				OnNewHandle(ptr);
-			}
-		}
-
-		/// <summary>
-		/// Derived classes must use a _dup() method to make a copy of the underlying native data structure.
-		/// </summary>
-		/// <returns></returns>
-		internal abstract IntPtr DuplicateHandle();
+	/// </summary>
+	public abstract class BaseValue<T> : BaseReference<T>
+		where T : BaseReference<T>
+	{
+		internal BaseValue(IntPtr ptr, bool takeOwnership)
+			: base(ptr, takeOwnership)
+		{
+		}
+
+		internal override void AddRef()
+		{
+			ptr = DuplicateHandle();
+			owner = true;
+
+			if (ptr != IntPtr.Zero)
+			{
+				OnNewHandle(ptr);
+			}
+		}
+
+		/// <summary>
+		/// Derived classes must use a _dup() method to make a copy of the underlying native data structure.
+		/// </summary>
+		/// <returns></returns>
+		internal abstract IntPtr DuplicateHandle();
 	}
 }